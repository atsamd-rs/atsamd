# Unreleased Changes

# v0.16.0

- Implement `Debug, Clone, Copy, Eq, PartialEq` for all HAL error types (#691).
- Replace homebrew time library with `fugit` (#672)
- Add `defmt` feature and derive `defmt::Format` for error types (#684, obsoletes #522).
- Add `mcan` integration (#654)
- Fix incorrect PAC provided for `same51g` target
- Fix NVM User Row Mapping for `BOD12` Calibration Parameters
- Fix `ExternalInterrupt` implementations for `eic`
- Fix for incorrect feature gates for pins of `samd21gl` chip
- Fix bug in `dmac` where software trigger would not work
- Correct thumbv6 DFLL multiplier to fix USB clock correction
- Fix failing `bsp_pins!` invocation with no aliases (#605 fixes #599)
- Add Advanced Encryption Standard (AES) peripheral support including RustCrypto compatible backend
- Add embedded-hal `InputPin` trait to EIC pins
<<<<<<< HEAD
- Update the PACs to svd2rust 0.28.0
=======
- Change NVM API
  - Add the ability to modify the user row
  - Add security bit and chip-erase lock management
  - Add escape hatch to access the underlying NVMCTRL PAC
  - Add `Nvm::region_lock` method
  - Change flash read/write/erase method signatures
      - `Nvm::userpage` -> `Nvm::read_userpage`
      - `Nvm::write` -> `Nvm::write_flash`
      - `Nvm::write_from_slice` -> `Nvm::write_flash_from_slice`
      - `Nvm::erase` -> `Nvm::erase_flash`
  - Refactor `Nvm::command_sync` to be less error-prone
- Add the missing ADC traits for the SAMD11D
>>>>>>> 72e40ffd

# v0.15.1

- Fix `sercom::uart` pad definitions to reject pads conflicting with XCK.
- Add support for L-Variant of the SAMD21D

# v0.15.0

- Rework USB API
- Remove deprecated modules ([#480](https://github.com/atsamd-rs/atsamd/pull/480)) :
  - Remove `gpio::v1`, `sercom::v1` module, promote `gpio::v2` to `gpio` and `sercom::v2` to `sercom`.
  - Remove deprecated `hal` in favour of `ehal`
  - Remove deprecated `target_device` in favour of `pac`
  - Remove deprecated `spi_common` module
  - Remove deprecated `common` module
  - Remove deprecated `samd51`, `same51`, `same53`, `same54` modules
  - Remove deprecated `SpinTimer`
  - Provide the necessary fixes to support those changes.
- Cleanup most `clippy` lints
- Update `seq_macro` and remove `replace_with` dependencies (#568)
- Add a `bsp_peripherals!` macro and fix a bug in `bsp_pins!` (#515)
- Updated to 2021 edition, updated dependencies, removed unused dependencies (#562)
- updated HAL to be compatible with PAC updates due to svd2rust upgrade
- Add an `sercom::v2::i2c` API
- Modified traits to support the Grand Central M4 Express.

# v0.14.0

- Add implementation of InputPin for Interrupt pins
- Add additional undocumented but valid IOSet for ATSAMD5x/ATSAME5x
- Update PACs to v0.11.0 (#518)
- Improve the `bsp_pins!` macro (#475 & #483)
- Add undocumented but valid IOSet for ATSAMD5x/ATSAME5x (#506)
- Fixed the RTC implementation of embedded-hal timer traits to be periodic again (#490)
- Add Integrity Check Monitor (ICM) abstraction (#480)
- Add Public Key Cryptography Controller (PUKCC) support (#486)
- Refactor the SPI module (#467)
- Bump Rust edition to 2021 and MSRV to 1.56 (#535)
- Implement `rtic::Monotonic` for `RTC` using `fugit` (#540)
  - RTIC spawn task API will now require `fugit::Duration<_, _, _>` (aliased
  at `atsamd_hal::rtc::Duration`) instead of `embedded_time::Duration`
- Add Device Service Unit (DSU), Non-volatile Controller (NVM), SmartEEPROM support (#526)
- Expand Public Key Cryptography Controller (PUKCC) to support modular
  exponentiation (RSA) (#544)

---

Changelog tracking started at v0.13<|MERGE_RESOLUTION|>--- conflicted
+++ resolved
@@ -1,4 +1,6 @@
 # Unreleased Changes
+
+- Update the PACs to svd2rust 0.30.2
 
 # v0.16.0
 
@@ -15,9 +17,6 @@
 - Fix failing `bsp_pins!` invocation with no aliases (#605 fixes #599)
 - Add Advanced Encryption Standard (AES) peripheral support including RustCrypto compatible backend
 - Add embedded-hal `InputPin` trait to EIC pins
-<<<<<<< HEAD
-- Update the PACs to svd2rust 0.28.0
-=======
 - Change NVM API
   - Add the ability to modify the user row
   - Add security bit and chip-erase lock management
@@ -30,7 +29,6 @@
       - `Nvm::erase` -> `Nvm::erase_flash`
   - Refactor `Nvm::command_sync` to be less error-prone
 - Add the missing ADC traits for the SAMD11D
->>>>>>> 72e40ffd
 
 # v0.15.1
 
