--- conflicted
+++ resolved
@@ -1,11 +1,8 @@
 # Unreleased Changes
 
-<<<<<<< HEAD
+- Allow configuring USB clock with `GenericClockController` on atsamd11
 - fix samd51j not having i2s support
 - remove i2s functionality for samd51g since it does not have it
-=======
-- Allow configuring USB clock with `GenericClockController` on atsamd11
->>>>>>> 4f09ec3a
 
 # v0.17.0
 
