# Unreleased Changes

<<<<<<< HEAD
- Fix bug in `dmac` where software trigger would not work
=======
- Correct thumbv6 DFLL multiplier to fix USB clock correction
>>>>>>> 65fc03db
- Fix failing `bsp_pins!` invocation with no aliases (#605 fixes #599)
- Add Advanced Encryption Standard (AES) peripheral support including RustCrypto compatible backend
- Add embedded-hal `InputPin` trait to EIC pins

# v0.15.1

- Fix `sercom::uart` pad definitions to reject pads conflicting with XCK.
- Add support for L-Variant of the SAMD21D

# v0.15.0

- Rework USB API
- Remove deprecated modules ([#480](https://github.com/atsamd-rs/atsamd/pull/480)) :
  - Remove `gpio::v1`, `sercom::v1` module, promote `gpio::v2` to `gpio` and `sercom::v2` to `sercom`.
  - Remove deprecated `hal` in favour of `ehal`
  - Remove deprecated `target_device` in favour of `pac`
  - Remove deprecated `spi_common` module
  - Remove deprecated `common` module
  - Remove deprecated `samd51`, `same51`, `same53`, `same54` modules
  - Remove deprecated `SpinTimer`
  - Provide the necessary fixes to support those changes.
- Cleanup most `clippy` lints
- Update `seq_macro` and remove `replace_with` dependencies (#568)
- Add a `bsp_peripherals!` macro and fix a bug in `bsp_pins!` (#515)
- Updated to 2021 edition, updated dependencies, removed unused dependencies (#562)
- updated HAL to be compatible with PAC updates due to svd2rust upgrade
- Add an `sercom::v2::i2c` API
- Modified traits to support the Grand Central M4 Express.

# v0.14.0

- Add implementation of InputPin for Interrupt pins
- Add additional undocumented but valid IOSet for ATSAMD5x/ATSAME5x
- Update PACs to v0.11.0 (#518)
- Improve the `bsp_pins!` macro (#475 & #483)
- Add undocumented but valid IOSet for ATSAMD5x/ATSAME5x (#506)
- Fixed the RTC implementation of embedded-hal timer traits to be periodic again (#490)
- Add Integrity Check Monitor (ICM) abstraction (#480)
- Add Public Key Cryptography Controller (PUKCC) support (#486)
- Refactor the SPI module (#467)
- Bump Rust edition to 2021 and MSRV to 1.56 (#535)
- Implement `rtic::Monotonic` for `RTC` using `fugit` (#540)
  - RTIC spawn task API will now require `fugit::Duration<_, _, _>` (aliased
  at `atsamd_hal::rtc::Duration`) instead of `embedded_time::Duration`
- Add Device Service Unit (DSU), Non-volatile Controller (NVM), SmartEEPROM support (#526)
- Expand Public Key Cryptography Controller (PUKCC) to support modular
  exponentiation (RSA) (#544)

---

Changelog tracking started at v0.13<|MERGE_RESOLUTION|>--- conflicted
+++ resolved
@@ -1,10 +1,7 @@
 # Unreleased Changes
 
-<<<<<<< HEAD
 - Fix bug in `dmac` where software trigger would not work
-=======
 - Correct thumbv6 DFLL multiplier to fix USB clock correction
->>>>>>> 65fc03db
 - Fix failing `bsp_pins!` invocation with no aliases (#605 fixes #599)
 - Add Advanced Encryption Standard (AES) peripheral support including RustCrypto compatible backend
 - Add embedded-hal `InputPin` trait to EIC pins
