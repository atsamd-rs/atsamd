--- conflicted
+++ resolved
@@ -3,11 +3,8 @@
 - Allow configuring USB clock with `GenericClockController` on atsamd11
 - fix samd51j not having i2s support
 - remove i2s functionality for samd51g since it does not have it
-<<<<<<< HEAD
+- Fix EIC issue leading to lost interrupts
 - Fix docbuild indentation errors with nightly toolchain
-=======
-- Fix EIC issue leading to lost interrupts
->>>>>>> 02dbad63
 
 # v0.17.0
 
