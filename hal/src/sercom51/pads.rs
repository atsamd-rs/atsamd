use crate::gpio::{self, IntoFunction, Port};
pub use crate::pad::PadPin;

// sercom0[0]:  PA04:D   PA08:C
// sercom0[1]:  PA05:D   PA09:C
// sercom0[2]:  PA06:D   PA10:C
// sercom0[3]:  PA07:D   PA11:C

pad!(Sercom0Pad0 {
    Pa4(PfD),
    Pa8(PfC),
});

pad!(Sercom0Pad1 {
    Pa5(PfD),
    Pa9(PfC),
});

pad!(Sercom0Pad2 {
    Pa6(PfD),
    Pa10(PfC),
});

pad!(Sercom0Pad3 {
    Pa7(PfD),
    Pa11(PfC),
});

// sercom1[0]:  PA16:C   PA00:D
// sercom1[1]:  PA17:C   PA01:D
// sercom1[2]:  PA18:C   PA30:D
// sercom1[3]:  PA19:C   PA31:D   PB23:C

pad!(Sercom1Pad0 {
    Pa0(PfD),
    Pa16(PfC),
});

pad!(Sercom1Pad1 {
    Pa1(PfD),
    Pa17(PfC),
});

pad!(Sercom1Pad2 {
    Pa18(PfC),
    Pa30(PfD),
    Pb22(PfC),
});

pad!(Sercom1Pad3 {
    Pa19(PfC),
    Pa31(PfD),
    Pb23(PfC),
});

// sercom2[0]:  PA12:C   PA08:D
// sercom2[1]:  PA13:C   PA09:D
// sercom2[2]:  PA14:C   PA10:D
// sercom2[3]:  PA15:C   PA11:D

pad!(Sercom2Pad0 {
    Pa8(PfD),
    Pa12(PfC),
});

pad!(Sercom2Pad1 {
    Pa9(PfD),
    Pa13(PfC),
});

pad!(Sercom2Pad2 {
    Pa10(PfD),
    Pa14(PfC),
});

pad!(Sercom2Pad3 {
    Pa11(PfD),
    Pa15(PfC),
});

// sercom3[0]:  PA17:D   PA22:C
// sercom3[1]:  PA16:D   PA23:C
// sercom3[2]:  PA18:D   PA24:C   PA20:D
// sercom3[3]:  PA19:D   PA25:C   PA21:D

<<<<<<< HEAD
pad!(Sercom3Pad0 {
    Pa16(PfD),
    Pa22(PfC),
});

pad!(Sercom3Pad1 {
    Pa17(PfD),
    Pa23(PfC),
});

pad!(Sercom3Pad2 {
    Pa18(PfD),
    Pa20(PfD),
    Pa24(PfC),
});

pad!(Sercom3Pad3 {
    Pa19(PfD),
    Pa21(PfD),
    Pa25(PfC),
});

=======
pub enum Sercom3Pad0 {
    Pa17(pa17, PfD),
    Pa22(pa22, PfC),
}
pub enum Sercom3Pad1 {
    Pa16(pa16, PfD),
    Pa23(pa23, PfC),
}
pub enum Sercom3Pad2 {
    Pa18(pa18, PfD),
    Pa20(pa20, PfD),
    Pa24(pa24, PfC),
}
pub enum Sercom3Pad3 {
    Pa19(pa19, PfD),
    Pa21(pa21, PfD),
    Pa25(pa25, PfC),
}
);

pad!(
>>>>>>> f163ff67
// sercom4[0]:  PA12:D   PB08:D   PB12:C
// sercom4[1]:  PA13:D   PB09:D   PB13:C
// sercom4[2]:  PA14:D   PB10:D   PB14:C
// sercom4[3]:  PA15:D   PB11:D   PB15:C

pad!(Sercom4Pad0 {
    Pa12(PfD),
    Pb8(PfD),
    Pb12(PfC),
});

pad!(Sercom4Pad1 {
    Pa13(PfD),
    Pb9(PfD),
    Pb13(PfC),
});

pad!(Sercom4Pad2 {
    Pa14(PfD),
    Pb10(PfD),
    Pb14(PfC),
});

pad!(Sercom4Pad3 {
    Pa15(PfD),
    Pb11(PfD),
    Pb15(PfC),
});

// sercom5[0]:  PA23:D   PB02:D   PB31:D   PB16:C
// sercom5[1]:  PA22:D   PB03:D   PB30:D   PB17:C
// sercom5[2]:  PA24:D   PB00:D   PA20:C   PB22:D
// sercom5[3]:  PA25:D   PB01:D   PA21:C   PB23:D

pad!(Sercom5Pad0 {
    Pa23(PfD),
    Pb2(PfD),
    Pb31(PfD),
    Pb16(PfC),
});

pad!(Sercom5Pad1 {
    Pa22(PfD),
    Pb3(PfD),
    Pb30(PfD),
    Pb17(PfC),
});

pad!(Sercom5Pad2 {
    Pa24(PfD),
    Pb0(PfD),
    Pa20(PfC),
    Pb22(PfD),
});

pad!(Sercom5Pad3 {
    Pa25(PfD),
    Pb1(PfD),
    Pa21(PfC),
    Pb23(PfD),
});<|MERGE_RESOLUTION|>--- conflicted
+++ resolved
@@ -83,14 +83,13 @@
 // sercom3[2]:  PA18:D   PA24:C   PA20:D
 // sercom3[3]:  PA19:D   PA25:C   PA21:D
 
-<<<<<<< HEAD
 pad!(Sercom3Pad0 {
-    Pa16(PfD),
+    Pa17(PfD),
     Pa22(PfC),
 });
 
 pad!(Sercom3Pad1 {
-    Pa17(PfD),
+    Pa16(PfD),
     Pa23(PfC),
 });
 
@@ -106,29 +105,6 @@
     Pa25(PfC),
 });
 
-=======
-pub enum Sercom3Pad0 {
-    Pa17(pa17, PfD),
-    Pa22(pa22, PfC),
-}
-pub enum Sercom3Pad1 {
-    Pa16(pa16, PfD),
-    Pa23(pa23, PfC),
-}
-pub enum Sercom3Pad2 {
-    Pa18(pa18, PfD),
-    Pa20(pa20, PfD),
-    Pa24(pa24, PfC),
-}
-pub enum Sercom3Pad3 {
-    Pa19(pa19, PfD),
-    Pa21(pa21, PfD),
-    Pa25(pa25, PfC),
-}
-);
-
-pad!(
->>>>>>> f163ff67
 // sercom4[0]:  PA12:D   PB08:D   PB12:C
 // sercom4[1]:  PA13:D   PB09:D   PB13:C
 // sercom4[2]:  PA14:D   PB10:D   PB14:C
