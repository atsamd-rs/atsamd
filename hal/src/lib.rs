--- conflicted
+++ resolved
@@ -13,20 +13,9 @@
 #[cfg(feature = "samd51j19a")]
 pub use atsamd51j19a as target_device;
 
-<<<<<<< HEAD
-#[cfg(feature = "samd51j20a")]
-pub extern crate atsamd51j20a;
 #[cfg(feature = "samd51j20a")]
 pub use atsamd51j20a as target_device;
 
-
-#[cfg_attr(feature = "usb", macro_use)]
-extern crate bitfield;
-
-extern crate vcell;
-
-=======
->>>>>>> 64d786c3
 #[cfg(feature = "use_rtt")]
 pub use jlink_rtt;
 
