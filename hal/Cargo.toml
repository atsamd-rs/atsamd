--- conflicted
+++ resolved
@@ -178,6 +178,7 @@
 
 can = ["mcan-core"]
 dma = ["unproven"]
+defmt = ["dep:defmt"]
 enable_unsafe_aes_newblock_cipher = []
 max-channels = ["dma"]
 rtic = ["rtic-monotonic"]
@@ -185,7 +186,6 @@
 unproven = ["embedded-hal/unproven"]
 usb = ["usb-device"]
 use_rtt = ["jlink_rtt"]
-<<<<<<< HEAD
 critical-section = [
   "atsamd11c?/critical-section",
   "atsamd11d?/critical-section",
@@ -204,9 +204,6 @@
   "atsame54n?/critical-section",
   "atsame54p?/critical-section",
   ]
-=======
-defmt = ["dep:defmt"]
->>>>>>> 72e40ffd
 
 #===============================================================================
 # Implementation-details
