--- conflicted
+++ resolved
@@ -1,56 +1,38 @@
 [package]
+name = "metro_m4"
+version = "0.9.0"
 authors = ["Paul Sajna <sajattack@gmail.com>", "Wez Furlong <wez@wezfurlong.org>"]
 description = "Board Support crate for the Adafruit Metro M4"
-edition = "2018"
 keywords = ["no-std", "arm", "cortex-m", "embedded-hal"]
 license = "MIT OR Apache-2.0"
-name = "metro_m4"
+repository = "https://github.com/atsamd-rs/atsamd"
 readme = "README.md"
-repository = "https://github.com/atsamd-rs/atsamd"
-version = "0.9.0"
-
-<<<<<<< HEAD
-[dependencies]
-cortex-m = "0.6"
-embedded-hal = "0.2.3"
+edition = "2018"
 
 [dependencies.cortex-m-rt]
-=======
-[dependencies.cortex-m-rt]
 version = "0.7"
->>>>>>> 26ef41ac
 optional = true
-version = "0.6"
 
 [dependencies.atsamd-hal]
-<<<<<<< HEAD
-=======
 path = "../../hal"
 version = "0.13"
->>>>>>> 26ef41ac
 default-features = false
-version = "0.13"
 
 [dependencies.usb-device]
+version = "0.2"
 optional = true
-version = "0.2"
 
 [dev-dependencies]
-<<<<<<< HEAD
-cortex-m-rtic = "0.5.1"
-cortex-m-semihosting = "0.3"
-=======
 cortex-m = "0.7"
 usbd-serial = "0.1"
 panic-probe = "0.2"
->>>>>>> 26ef41ac
 panic-halt = "0.2"
-panic-probe = "0.2"
-panic-rtt-target = {version = "0.1.1", features = ["cortex-m"]}
 panic-semihosting = "0.5"
-rtt-target = {version = "0.3.0", features = ["cortex-m"]}
+panic-rtt-target = { version = "0.1.1", features = ["cortex-m"] }
+cortex-m-semihosting = "0.3"
+rtt-target = { version = "0.3.0", features = ["cortex-m"] }
+cortex-m-rtic = "0.5.1"
 smart-leds = "0.3"
-usbd-serial = "0.1"
 
 [dev-dependencies.ws2812-timer-delay]
 version = "0.3"
@@ -63,9 +45,9 @@
 usb = ["atsamd-hal/usb", "usb-device"]
 
 [profile.dev]
+incremental = false
 codegen-units = 1
 debug = true
-incremental = false
 lto = true
 
 [profile.release]
