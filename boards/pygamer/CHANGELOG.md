# Changelog

<<<<<<< HEAD
- update PAC references for item name name changes (#756)

# v0.10.0
=======
All notable changes to this project will be documented in this file.
>>>>>>> 127348c8

The format is based on [Keep a Changelog](https://keepachangelog.com/en/1.0.0/),
and this project adheres to [Semantic Versioning](https://semver.org/spec/v2.0.0.html).

## [Unreleased]

## [0.10.0](https://github.com/atsamd-rs/atsamd/compare/pygamer-0.9.0...pygamer-0.10.0) - 2024-10-17

### Refactored

- update path of Cargo config ([#749](https://github.com/atsamd-rs/atsamd/pull/749)) 
- Remove build profiles from Cargo.toml ([#762](https://github.com/atsamd-rs/atsamd/pull/762))

### Removed

- **[breaking]**Temporary removal of neopixel support and examples (which are currently unreliable) ([#750](https://github.com/atsamd-rs/atsamd/pull/750))

### Dependencies

- **[breaking]** Update HAL dependency to `0.17` ([#750](https://github.com/atsamd-rs/atsamd/pull/750))

## v0.9.0

- update to `atsamd-hal-0.14` and other latest dependencies (#564)
- remove extraneous `embedded-hal` dependencies from BSPs
- move `usbd-x` crates used only in examples to `[dev-dependencies]`
- removed unnecessary dependency on `nb` (#510)

---

Changelog tracking started at v0.8.0<|MERGE_RESOLUTION|>--- conflicted
+++ resolved
@@ -1,12 +1,6 @@
 # Changelog
 
-<<<<<<< HEAD
-- update PAC references for item name name changes (#756)
-
-# v0.10.0
-=======
 All notable changes to this project will be documented in this file.
->>>>>>> 127348c8
 
 The format is based on [Keep a Changelog](https://keepachangelog.com/en/1.0.0/),
 and this project adheres to [Semantic Versioning](https://semver.org/spec/v2.0.0.html).
