--- conflicted
+++ resolved
@@ -38,17 +38,14 @@
 * [`gemma_m0`](https://wez.github.io/atsamd21-rs/atsamd21e18a/gemma_m0/) is a board support crate
   for the Adafruit Gemma M0 board.  Similar to the Metro M0 crate, it re-exports the
   `atsamd21-hal` crate functionality using more convenient names.
-<<<<<<< HEAD
-* [`circuit_playground_express`](https://wez.github.io/atsamd21-rs/atsamd21g18a/circuit_playground_express/)
-  for the Adafruit Circuit Playground Express board.  Similar to the Metro M0 crate, it re-exports the
-  `atsamd21-hal` crate functionality using more convenient names.
-=======
 * [`itsybitsy_m0`](https://wez.github.io/atsamd21-rs/atsamd21g18a/itsybitsy_m0/) is a board support crate
   for the Adafruit ItsyBitsy M0 board.  It re-exports the `atsamd21-hal` crate functionality
   using more convenient names; for example, the IO pins are exported using the labels
   printed on the board rather than the more abstract and harder to remember port and
   pin numbers used by the underlying device.
->>>>>>> 30ecc393
+* [`circuit_playground_express`](https://wez.github.io/atsamd21-rs/atsamd21g18a/circuit_playground_express/)
+  for the Adafruit Circuit Playground Express board.  Similar to the Metro M0 crate, it re-exports the
+  `atsamd21-hal` crate functionality using more convenient names.
 
 ## Building
 
